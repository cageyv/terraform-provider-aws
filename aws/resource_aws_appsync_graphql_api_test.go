--- conflicted
+++ resolved
@@ -1154,11 +1154,8 @@
     Key2 = "Value Two"
     Key3 = "Value Three"
   }
-<<<<<<< HEAD
 }
 `, rName)
-=======
-}`, rName)
 }
 
 func testAccAppsyncGraphqlApiConfig_AdditionalAuth_AuthType(rName, defaultAuthType, additionalAuthType string) string {
@@ -1242,5 +1239,4 @@
   }
 }
 `, rName, rName, issuer)
->>>>>>> 73807572
 }
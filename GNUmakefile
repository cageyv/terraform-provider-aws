--- conflicted
+++ resolved
@@ -19,11 +19,7 @@
 	go test $(TEST) -v -sweep=$(SWEEP) $(SWEEPARGS) -timeout 60m
 
 test: fmtcheck
-<<<<<<< HEAD
-	go test $(TEST) $(TESTARGS) -timeout=30s -parallel=4
-=======
-	go test $(TEST) -timeout=120s -parallel=4
->>>>>>> d68172a7
+	go test $(TEST) $(TESTARGS) -timeout=120s -parallel=4
 
 testacc: fmtcheck
 	TF_ACC=1 go test $(TEST) -v -count $(TEST_COUNT) -parallel 20 $(TESTARGS) -timeout 120m
